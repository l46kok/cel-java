// Copyright 2024 Google LLC
//
// Licensed under the Apache License, Version 2.0 (the "License");
// you may not use this file except in compliance with the License.
// You may obtain a copy of the License at
//
//      https://www.apache.org/licenses/LICENSE-2.0
//
// Unless required by applicable law or agreed to in writing, software
// distributed under the License is distributed on an "AS IS" BASIS,
// WITHOUT WARRANTIES OR CONDITIONS OF ANY KIND, either express or implied.
// See the License for the specific language governing permissions and
// limitations under the License.

package dev.cel.optimizer.optimizers;

import static com.google.common.truth.Truth.assertThat;
import static dev.cel.common.CelOverloadDecl.newGlobalOverload;
import static org.junit.Assert.assertThrows;

import com.google.common.collect.ImmutableList;
import com.google.common.collect.ImmutableMap;
import com.google.testing.junit.testparameterinjector.TestParameter;
import com.google.testing.junit.testparameterinjector.TestParameterInjector;
import com.google.testing.junit.testparameterinjector.TestParameters;
import dev.cel.bundle.Cel;
import dev.cel.bundle.CelBuilder;
import dev.cel.bundle.CelFactory;
import dev.cel.common.CelAbstractSyntaxTree;
import dev.cel.common.CelFunctionDecl;
import dev.cel.common.CelOptions;
import dev.cel.common.ast.CelConstant;
import dev.cel.common.ast.CelExpr;
import dev.cel.common.types.OptionalType;
import dev.cel.common.types.SimpleType;
import dev.cel.common.types.StructTypeReference;
import dev.cel.extensions.CelExtensions;
import dev.cel.extensions.CelOptionalLibrary;
import dev.cel.optimizer.CelOptimizationException;
import dev.cel.optimizer.CelOptimizer;
import dev.cel.optimizer.CelOptimizerFactory;
import dev.cel.optimizer.optimizers.SubexpressionOptimizer.SubexpressionOptimizerOptions;
import dev.cel.parser.CelStandardMacro;
import dev.cel.parser.CelUnparser;
import dev.cel.parser.CelUnparserFactory;
import dev.cel.parser.Operator;
import dev.cel.testing.testdata.proto3.TestAllTypesProto.NestedTestAllTypes;
import dev.cel.testing.testdata.proto3.TestAllTypesProto.TestAllTypes;
import java.util.Optional;
import org.junit.Test;
import org.junit.runner.RunWith;

@RunWith(TestParameterInjector.class)
public class SubexpressionOptimizerTest {

  private static final Cel CEL = newCelBuilder().build();

  private static final CelOptimizer CEL_OPTIMIZER =
      CelOptimizerFactory.standardCelOptimizerBuilder(CEL)
          .addAstOptimizers(
              SubexpressionOptimizer.newInstance(
                  SubexpressionOptimizerOptions.newBuilder().populateMacroCalls(true).build()))
          .build();

  private static final CelUnparser CEL_UNPARSER = CelUnparserFactory.newUnparser();

  private static final TestAllTypes TEST_ALL_TYPES_INPUT =
      TestAllTypes.newBuilder()
          .setSingleInt64(3L)
          .setSingleInt32(5)
          .setOneofType(
              NestedTestAllTypes.newBuilder()
                  .setPayload(
                      TestAllTypes.newBuilder()
                          .setSingleInt32(8)
                          .setSingleInt64(10L)
                          .putMapInt32Int64(0, 1)
                          .putMapInt32Int64(1, 5)
                          .putMapInt32Int64(2, 2)
                          .putMapStringString("key", "A")))
          .build();

  private static CelBuilder newCelBuilder() {
    return CelFactory.standardCelBuilder()
        .addMessageTypes(TestAllTypes.getDescriptor())
        .setContainer("dev.cel.testing.testdata.proto3")
        .setStandardMacros(CelStandardMacro.STANDARD_MACROS)
        .setOptions(
<<<<<<< HEAD
            CelOptions.current().enableTimestampEpoch(true).populateMacroCalls(true).build())
=======
            CelOptions.current()
                .enableTimestampEpoch(true)
                .populateMacroCalls(true)
                .build())
>>>>>>> dc15d884
        .addCompilerLibraries(CelOptionalLibrary.INSTANCE, CelExtensions.bindings())
        .addRuntimeLibraries(CelOptionalLibrary.INSTANCE)
        .addFunctionDeclarations(
            CelFunctionDecl.newFunctionDeclaration(
                "custom_func",
                newGlobalOverload("custom_func_overload", SimpleType.INT, SimpleType.INT)))
        .addVar("x", SimpleType.DYN)
        .addVar("opt_x", OptionalType.create(SimpleType.DYN))
        .addVar("msg", StructTypeReference.create(TestAllTypes.getDescriptor().getFullName()));
  }

  @Test
  public void cse_producesOptimizedAst() throws Exception {
    CelAbstractSyntaxTree ast =
        CEL.compile("size([0]) + size([0]) + size([1,2]) + size([1,2])").getAst();

    CelAbstractSyntaxTree optimizedAst = CEL_OPTIMIZER.optimize(ast);

    assertThat(CEL.createProgram(optimizedAst).eval()).isEqualTo(6);
    assertThat(optimizedAst.getExpr().toString())
        .isEqualTo(
            "COMPREHENSION [1] {\n"
                + "  iter_var: #unused\n"
                + "  iter_range: {\n"
                + "    CREATE_LIST [2] {\n"
                + "      elements: {\n"
                + "      }\n"
                + "    }\n"
                + "  }\n"
                + "  accu_var: @r1\n"
                + "  accu_init: {\n"
                + "    CALL [3] {\n"
                + "      function: size\n"
                + "      args: {\n"
                + "        CREATE_LIST [4] {\n"
                + "          elements: {\n"
                + "            CONSTANT [5] { value: 1 }\n"
                + "            CONSTANT [6] { value: 2 }\n"
                + "          }\n"
                + "        }\n"
                + "      }\n"
                + "    }\n"
                + "  }\n"
                + "  loop_condition: {\n"
                + "    CONSTANT [7] { value: false }\n"
                + "  }\n"
                + "  loop_step: {\n"
                + "    IDENT [8] {\n"
                + "      name: @r1\n"
                + "    }\n"
                + "  }\n"
                + "  result: {\n"
                + "    CALL [9] {\n"
                + "      function: _+_\n"
                + "      args: {\n"
                + "        CALL [10] {\n"
                + "          function: _+_\n"
                + "          args: {\n"
                + "            COMPREHENSION [11] {\n"
                + "              iter_var: #unused\n"
                + "              iter_range: {\n"
                + "                CREATE_LIST [12] {\n"
                + "                  elements: {\n"
                + "                  }\n"
                + "                }\n"
                + "              }\n"
                + "              accu_var: @r0\n"
                + "              accu_init: {\n"
                + "                CALL [13] {\n"
                + "                  function: size\n"
                + "                  args: {\n"
                + "                    CREATE_LIST [14] {\n"
                + "                      elements: {\n"
                + "                        CONSTANT [15] { value: 0 }\n"
                + "                      }\n"
                + "                    }\n"
                + "                  }\n"
                + "                }\n"
                + "              }\n"
                + "              loop_condition: {\n"
                + "                CONSTANT [16] { value: false }\n"
                + "              }\n"
                + "              loop_step: {\n"
                + "                IDENT [17] {\n"
                + "                  name: @r0\n"
                + "                }\n"
                + "              }\n"
                + "              result: {\n"
                + "                CALL [18] {\n"
                + "                  function: _+_\n"
                + "                  args: {\n"
                + "                    IDENT [19] {\n"
                + "                      name: @r0\n"
                + "                    }\n"
                + "                    IDENT [20] {\n"
                + "                      name: @r0\n"
                + "                    }\n"
                + "                  }\n"
                + "                }\n"
                + "              }\n"
                + "            }\n"
                + "            IDENT [21] {\n"
                + "              name: @r1\n"
                + "            }\n"
                + "          }\n"
                + "        }\n"
                + "        IDENT [22] {\n"
                + "          name: @r1\n"
                + "        }\n"
                + "      }\n"
                + "    }\n"
                + "  }\n"
                + "}");
  }

  private enum CseTestCase {
    SIZE_1("size([1,2]) + size([1,2]) + 1 == 5", "cel.bind(@r0, size([1, 2]), @r0 + @r0) + 1 == 5"),
    SIZE_2(
        "2 + size([1,2]) + size([1,2]) + 1 == 7",
        "cel.bind(@r0, size([1, 2]), 2 + @r0 + @r0) + 1 == 7"),
    SIZE_3(
        "size([0]) + size([0]) + size([1,2]) + size([1,2]) == 6",
        "cel.bind(@r1, size([1, 2]), cel.bind(@r0, size([0]), @r0 + @r0) + @r1 + @r1) == 6"),
    SIZE_4(
        "5 + size([0]) + size([0]) + size([1,2]) + size([1,2]) + "
            + "size([1,2,3]) + size([1,2,3]) == 17",
        "cel.bind(@r2, size([1, 2, 3]), cel.bind(@r1, size([1, 2]), cel.bind(@r0, size([0]), 5 +"
            + " @r0 + @r0) + @r1 + @r1) + @r2 + @r2) == 17"),
    /**
     * Unparsed form is:
     *
     * <pre>
     * {@code
     * cel.bind(@r0, timestamp(int(timestamp(1000000000))).getFullYear(),
     *    cel.bind(@r3, timestamp(int(timestamp(75))),
     *      cel.bind(@r2, timestamp(int(timestamp(200))).getFullYear(),
     *        cel.bind(@r1, timestamp(int(timestamp(50))),
     *          @r0 + @r3.getFullYear() + @r1.getFullYear() + @r0 + @r1.getSeconds()
     *        ) + @r2 + @r2
     *      ) + @r3.getMinutes()
     *    ) + @r0
     *) == 13934
     * }
     * </pre>
     */
    TIMESTAMP(
        "timestamp(int(timestamp(1000000000))).getFullYear() +"
            + " timestamp(int(timestamp(75))).getFullYear() + "
            + " timestamp(int(timestamp(50))).getFullYear() + "
            + " timestamp(int(timestamp(1000000000))).getFullYear() + "
            + " timestamp(int(timestamp(50))).getSeconds() + "
            + " timestamp(int(timestamp(200))).getFullYear() + "
            + " timestamp(int(timestamp(200))).getFullYear() + "
            + " timestamp(int(timestamp(75))).getMinutes() + "
            + " timestamp(int(timestamp(1000000000))).getFullYear() == 13934",
        "cel.bind(@r0, timestamp(int(timestamp(1000000000))).getFullYear(), "
            + "cel.bind(@r3, timestamp(int(timestamp(75))), "
            + "cel.bind(@r2, timestamp(int(timestamp(200))).getFullYear(), "
            + "cel.bind(@r1, timestamp(int(timestamp(50))), "
            + "@r0 + @r3.getFullYear() + @r1.getFullYear() + "
            + "@r0 + @r1.getSeconds()) + @r2 + @r2) + @r3.getMinutes()) + @r0) == 13934"),
    MAP_INDEX(
        "{\"a\": 2}[\"a\"] + {\"a\": 2}[\"a\"] * {\"a\": 2}[\"a\"] == 6",
        "cel.bind(@r0, {\"a\": 2}[\"a\"], @r0 + @r0 * @r0) == 6"),
    /**
     * Input map is:
     *
     * <pre>{@code
     * {
     *    "a": { "b": 1 },
     *    "c": { "b": 1 },
     *    "d": {
     *       "e": { "b": 1 }
     *    },
     *    "e":{
     *       "e": { "b": 1 }
     *    }
     * }
     * }</pre>
     */
    NESTED_MAP_CONSTRUCTION(
        "size({'a': {'b': 1}, 'c': {'b': 1}, 'd': {'e': {'b': 1}}, 'e': {'e': {'b': 1}}}) == 4",
        "size(cel.bind(@r0, {\"b\": 1}, cel.bind(@r1, {\"e\": @r0}, {\"a\": @r0, \"c\": @r0, \"d\":"
            + " @r1, \"e\": @r1}))) == 4"),
    NESTED_LIST_CONSTRUCTION(
        "size([1, [1,2,3,4], 2, [1,2,3,4], 5, [1,2,3,4], 7, [[1,2], [1,2,3,4]], [1,2]]) == 9",
        "size(cel.bind(@r0, [1, 2, 3, 4], "
            + "cel.bind(@r1, [1, 2], [1, @r0, 2, @r0, 5, @r0, 7, [@r1, @r0], @r1]))) == 9"),
    SELECT(
        "msg.single_int64 + msg.single_int64 == 6",
        "cel.bind(@r0, msg.single_int64, @r0 + @r0) == 6"),
    SELECT_NESTED(
        "msg.oneof_type.payload.single_int64 + msg.oneof_type.payload.single_int32 + "
            + "msg.oneof_type.payload.single_int64 + "
            + "msg.single_int64 + msg.oneof_type.payload.oneof_type.payload.single_int64 == 31",
        "cel.bind(@r0, msg.oneof_type.payload, "
            + "cel.bind(@r1, @r0.single_int64, @r1 + @r0.single_int32 + @r1) + "
            + "msg.single_int64 + @r0.oneof_type.payload.single_int64) == 31"),
    SELECT_NESTED_MESSAGE_MAP_INDEX_1(
        "msg.oneof_type.payload.map_int32_int64[1] + "
            + "msg.oneof_type.payload.map_int32_int64[1] + "
            + "msg.oneof_type.payload.map_int32_int64[1] == 15",
        "cel.bind(@r0, msg.oneof_type.payload.map_int32_int64[1], @r0 + @r0 + @r0) == 15"),
    SELECT_NESTED_MESSAGE_MAP_INDEX_2(
        "msg.oneof_type.payload.map_int32_int64[0] + "
            + "msg.oneof_type.payload.map_int32_int64[1] + "
            + "msg.oneof_type.payload.map_int32_int64[2] == 8",
        "cel.bind(@r0, msg.oneof_type.payload.map_int32_int64, @r0[0] + @r0[1] + @r0[2]) == 8"),
    TERNARY(
        "(msg.single_int64 > 0 ? msg.single_int64 : 0) == 3",
        "cel.bind(@r0, msg.single_int64, (@r0 > 0) ? @r0 : 0) == 3"),
    TERNARY_BIND_RHS_ONLY(
        "false ? false : (msg.single_int64) + ((msg.single_int64 + 1) * 2) == 11",
        "false ? false : (cel.bind(@r0, msg.single_int64, @r0 + (@r0 + 1) * 2) == 11)"),
    NESTED_TERNARY(
        "(msg.single_int64 > 0 ? (msg.single_int32 > 0 ? "
            + "msg.single_int64 + msg.single_int32 : 0) : 0) == 8",
        "cel.bind(@r0, msg.single_int64, (@r0 > 0) ? "
            + "cel.bind(@r1, msg.single_int32, (@r1 > 0) ? (@r0 + @r1) : 0) : 0) == 8"),
    MULTIPLE_MACROS(
        // Note that all of these have different iteration variables, but they are still logically
        // the same.
        "size([[1].exists(i, i > 0)]) + size([[1].exists(j, j > 0)]) + "
            + "size([[2].exists(k, k > 1)]) + size([[2].exists(l, l > 1)]) == 4",
        "cel.bind(@r1, size([[2].exists(@c0, @c0 > 1)]), "
            + "cel.bind(@r0, size([[1].exists(@c0, @c0 > 0)]), @r0 + @r0) + @r1 + @r1) == 4"),
    NESTED_MACROS(
        "[1,2,3].map(i, [1, 2, 3].map(i, i + 1)) == [[2, 3, 4], [2, 3, 4], [2, 3, 4]]",
        "cel.bind(@r0, [1, 2, 3], @r0.map(@c0, @r0.map(@c1, @c1 + 1))) == "
            + "cel.bind(@r1, [2, 3, 4], [@r1, @r1, @r1])"),
    INCLUSION_LIST(
        "1 in [1,2,3] && 2 in [1,2,3] && 3 in [3, [1,2,3]] && 1 in [1,2,3]",
        "cel.bind(@r0, [1, 2, 3], cel.bind(@r1, 1 in @r0, @r1 && 2 in @r0 && 3 in [3, @r0] &&"
            + " @r1))"),
    INCLUSION_MAP(
        "2 in {'a': 1, 2: {true: false}, 3: {true: false}}",
        "2 in cel.bind(@r0, {true: false}, {\"a\": 1, 2: @r0, 3: @r0})"),
    MACRO_SHADOWED_VARIABLE(
        "[x - 1 > 3 ? x - 1 : 5].exists(x, x - 1 > 3) || x - 1 > 3",
        "cel.bind(@r0, x - 1, cel.bind(@r1, @r0 > 3, [@r1 ? @r0 : 5].exists(@c0, @c0 - 1 > 3) ||"
            + " @r1))"),
    MACRO_SHADOWED_VARIABLE_2(
        "size([\"foo\", \"bar\"].map(x, [x + x, x + x]).map(x, [x + x, x + x])) == 2",
        "size([\"foo\", \"bar\"].map(@c1, cel.bind(@r0, @c1 + @c1, [@r0, @r0]))"
            + ".map(@c0, cel.bind(@r1, @c0 + @c0, [@r1, @r1]))) == 2"),
    PRESENCE_TEST(
        "has({'a': true}.a) && {'a':true}['a']",
        "cel.bind(@r0, {\"a\": true}, has(@r0.a) && @r0[\"a\"])"),
    PRESENCE_TEST_WITH_TERNARY(
        "(has(msg.oneof_type.payload) ? msg.oneof_type.payload.single_int64 : 0) == 10",
        "cel.bind(@r0, msg.oneof_type, has(@r0.payload) ? @r0.payload.single_int64 : 0) == 10"),
    PRESENCE_TEST_WITH_TERNARY_2(
        "(has(msg.oneof_type.payload) ? msg.oneof_type.payload.single_int64 :"
            + " msg.oneof_type.payload.single_int64 * 0) == 10",
        "cel.bind(@r0, msg.oneof_type, cel.bind(@r1, @r0.payload.single_int64, has(@r0.payload) ?"
            + " @r1 : (@r1 * 0))) == 10"),
    PRESENCE_TEST_WITH_TERNARY_3(
        "(has(msg.oneof_type.payload.single_int64) ? msg.oneof_type.payload.single_int64 :"
            + " msg.oneof_type.payload.single_int64 * 0) == 10",
        "cel.bind(@r0, msg.oneof_type.payload, cel.bind(@r1, @r0.single_int64,"
            + " has(@r0.single_int64) ? @r1 : (@r1 * 0))) == 10"),
    /**
     * Input:
     *
     * <pre>{@code
     * (
     *   has(msg.oneof_type) &&
     *   has(msg.oneof_type.payload) &&
     *   has(msg.oneof_type.payload.single_int64)
     * ) ?
     *   (
     *     (
     *       has(msg.oneof_type.payload.map_string_string) &&
     *       has(msg.oneof_type.payload.map_string_string.key)
     *     ) ?
     *       msg.oneof_type.payload.map_string_string.key == "A"
     *     : false
     *   )
     * : false
     * }</pre>
     *
     * Unparsed:
     *
     * <pre>{@code
     * cel.bind(
     *   @r0, msg.oneof_type,
     *   cel.bind(
     *     @r1, @r0.payload,
     *     has(msg.oneof_type) && has(@r0.payload) && has(@r1.single_int64) ?
     *       cel.bind(
     *         @r2, @r1.map_string_string,
     *         has(@r1.map_string_string) && has(@r2.key) ? @r2.key == "A" : false,
     *       )
     *     : false,
     *   ),
     * )
     * }</pre>
     */
    PRESENCE_TEST_WITH_TERNARY_NESTED(
        "(has(msg.oneof_type) && has(msg.oneof_type.payload) &&"
            + " has(msg.oneof_type.payload.single_int64)) ?"
            + " ((has(msg.oneof_type.payload.map_string_string) &&"
            + " has(msg.oneof_type.payload.map_string_string.key)) ?"
            + " msg.oneof_type.payload.map_string_string.key == 'A' : false) : false",
        "cel.bind(@r0, msg.oneof_type, cel.bind(@r1, @r0.payload, (has(msg.oneof_type) &&"
            + " has(@r0.payload) && has(@r1.single_int64)) ? cel.bind(@r2, @r1.map_string_string,"
            + " (has(@r1.map_string_string) && has(@r2.key)) ? (@r2.key == \"A\") : false) :"
            + " false))"),
    OPTIONAL_LIST(
        "[10, ?optional.none(), [?optional.none(), ?opt_x], [?optional.none(), ?opt_x]] == [10,"
            + " [5], [5]]",
        "cel.bind(@r0, [?optional.none(), ?opt_x], [10, ?optional.none(), @r0, @r0]) =="
            + " cel.bind(@r1, [5], [10, @r1, @r1])"),
    OPTIONAL_MAP(
        "{?'hello': optional.of('hello')}['hello'] + {?'hello': optional.of('hello')}['hello'] =="
            + " 'hellohello'",
        "cel.bind(@r0, {?\"hello\": optional.of(\"hello\")}[\"hello\"], @r0 + @r0) =="
            + " \"hellohello\""),
    OPTIONAL_MESSAGE(
        "TestAllTypes{?single_int64: optional.ofNonZeroValue(1), ?single_int32:"
            + " optional.of(4)}.single_int32 + TestAllTypes{?single_int64:"
            + " optional.ofNonZeroValue(1), ?single_int32: optional.of(4)}.single_int64 == 5",
        "cel.bind(@r0, TestAllTypes{"
            + "?single_int64: optional.ofNonZeroValue(1), ?single_int32: optional.of(4)}, "
            + "@r0.single_int32 + @r0.single_int64) == 5"),
    ;

    private final String source;
    private final String unparsed;

    CseTestCase(String source, String unparsed) {
      this.source = source;
      this.unparsed = unparsed;
    }
  }

  @Test
  public void cse_withMacroMapPopulated_success(@TestParameter CseTestCase testCase)
      throws Exception {
    CelAbstractSyntaxTree ast = CEL.compile(testCase.source).getAst();

    CelAbstractSyntaxTree optimizedAst = CEL_OPTIMIZER.optimize(ast);

    assertThat(
            CEL.createProgram(optimizedAst)
                .eval(
                    ImmutableMap.of(
                        "msg", TEST_ALL_TYPES_INPUT, "x", 5L, "opt_x", Optional.of(5L))))
        .isEqualTo(true);
    assertThat(CEL_UNPARSER.unparse(optimizedAst)).isEqualTo(testCase.unparsed);
  }

  @Test
  public void cse_withoutMacroMap_success(@TestParameter CseTestCase testCase) throws Exception {
    Cel celWithoutMacroMap =
        newCelBuilder()
            .setOptions(
                CelOptions.current().populateMacroCalls(false).enableTimestampEpoch(true).build())
            .build();
    CelAbstractSyntaxTree ast = celWithoutMacroMap.compile(testCase.source).getAst();

    CelAbstractSyntaxTree optimizedAst =
        CelOptimizerFactory.standardCelOptimizerBuilder(celWithoutMacroMap)
            .addAstOptimizers(SubexpressionOptimizer.getInstance())
            .build()
            .optimize(ast);

    assertThat(optimizedAst.getSource().getMacroCalls()).isEmpty();
    assertThat(
            celWithoutMacroMap
                .createProgram(optimizedAst)
                .eval(
                    ImmutableMap.of(
                        "msg", TEST_ALL_TYPES_INPUT, "x", 5L, "opt_x", Optional.of(5L))))
        .isEqualTo(true);
  }

  @Test
  // Nothing to optimize
  @TestParameters("{source: 'size(\"hello\")'}")
  // Constants and identifiers
  @TestParameters("{source: '2 + 2 + 2 + 2'}")
  @TestParameters("{source: 'x + x + x + x'}")
  @TestParameters("{source: 'true == true && false == false'}")
  // Constants and identifiers within a function
  @TestParameters("{source: 'size(\"hello\" + \"hello\" + \"hello\")'}")
  @TestParameters("{source: 'string(x + x + x)'}")
  // Non-standard functions are considered non-pure for time being
  @TestParameters("{source: 'custom_func(1) + custom_func(1)'}")
  // Duplicated but nested calls.
  @TestParameters("{source: 'int(timestamp(int(timestamp(1000000000))))'}")
  // This cannot be optimized. Extracting the common subexpression would presence test
  // the bound identifier (e.g: has(@r0)), which is not valid.
  @TestParameters("{source: 'has(msg.single_any) ? msg.single_any : 10'}")
  public void cse_noop(String source) throws Exception {
    CelAbstractSyntaxTree ast = CEL.compile(source).getAst();

    CelAbstractSyntaxTree optimizedAst = CEL_OPTIMIZER.optimize(ast);

    assertThat(ast.getExpr()).isEqualTo(optimizedAst.getExpr());
    assertThat(CEL_UNPARSER.unparse(optimizedAst)).isEqualTo(source);
  }

  @Test
  public void cse_largeCalcExpr() throws Exception {
    StringBuilder sb = new StringBuilder();
    int limit = 40;
    for (int i = 0; i < limit; i++) {
      sb.append("size([1]) + ");
      sb.append("size([1,2]) + ");
      sb.append("size([1,2,3]) +");
      sb.append("size([1,2,3,4])");
      if (i < limit - 1) {
        sb.append("+");
      }
    }
    CelAbstractSyntaxTree ast = CEL.compile(sb.toString()).getAst();

    CelAbstractSyntaxTree optimizedAst = CEL_OPTIMIZER.optimize(ast);

    assertThat(CEL_UNPARSER.unparse(optimizedAst))
        .isEqualTo(
            "cel.bind(@r3, size([1, 2, 3, 4]), cel.bind(@r2, size([1, 2, 3]), cel.bind(@r1,"
                + " size([1, 2]), cel.bind(@r0, size([1]), @r0 + @r1 + @r2 + @r3 + @r0 + @r1 + @r2"
                + " + @r3 + @r0 + @r1 + @r2 + @r3 + @r0 + @r1 + @r2 + @r3 + @r0 + @r1 + @r2 + @r3 +"
                + " @r0 + @r1 + @r2 + @r3 + @r0 + @r1 + @r2 + @r3 + @r0 + @r1 + @r2 + @r3 + @r0 +"
                + " @r1 + @r2 + @r3 + @r0 + @r1 + @r2 + @r3 + @r0 + @r1 + @r2 + @r3 + @r0 + @r1 +"
                + " @r2 + @r3 + @r0 + @r1 + @r2 + @r3 + @r0 + @r1 + @r2 + @r3 + @r0 + @r1 + @r2 +"
                + " @r3 + @r0 + @r1 + @r2 + @r3 + @r0 + @r1 + @r2 + @r3 + @r0 + @r1 + @r2 + @r3 +"
                + " @r0 + @r1 + @r2 + @r3 + @r0 + @r1 + @r2 + @r3 + @r0 + @r1 + @r2 + @r3 + @r0 +"
                + " @r1 + @r2 + @r3 + @r0 + @r1 + @r2 + @r3 + @r0 + @r1 + @r2 + @r3 + @r0 + @r1 +"
                + " @r2 + @r3 + @r0 + @r1 + @r2 + @r3 + @r0 + @r1 + @r2 + @r3 + @r0 + @r1 + @r2 +"
                + " @r3 + @r0 + @r1 + @r2 + @r3 + @r0 + @r1 + @r2 + @r3 + @r0 + @r1 + @r2 + @r3 +"
                + " @r0 + @r1 + @r2 + @r3 + @r0 + @r1 + @r2 + @r3 + @r0 + @r1 + @r2 + @r3 + @r0 +"
                + " @r1 + @r2 + @r3 + @r0 + @r1 + @r2 + @r3 + @r0 + @r1 + @r2 + @r3 + @r0 + @r1 +"
                + " @r2 + @r3 + @r0 + @r1 + @r2 + @r3 + @r0) + @r1) + @r2) + @r3)");
    assertThat(CEL.createProgram(optimizedAst).eval()).isEqualTo(400L);
  }

  @Test
  public void cse_largeNestedBinds() throws Exception {
    StringBuilder sb = new StringBuilder();
    int limit = 50;
    for (int i = 0; i < limit; i++) {
      sb.append(String.format("size([%d, %d]) + ", i, i + 1));
      sb.append(String.format("size([%d, %d]) ", i, i + 1));
      if (i < limit - 1) {
        sb.append("+");
      }
    }
    CelAbstractSyntaxTree ast = CEL.compile(sb.toString()).getAst();

    CelAbstractSyntaxTree optimizedAst = CEL_OPTIMIZER.optimize(ast);

    assertThat(CEL_UNPARSER.unparse(optimizedAst))
        .isEqualTo(
            "cel.bind(@r49, size([49, 50]), cel.bind(@r48, size([48, 49]), cel.bind(@r47, size([47,"
                + " 48]), cel.bind(@r46, size([46, 47]), cel.bind(@r45, size([45, 46]),"
                + " cel.bind(@r44, size([44, 45]), cel.bind(@r43, size([43, 44]), cel.bind(@r42,"
                + " size([42, 43]), cel.bind(@r41, size([41, 42]), cel.bind(@r40, size([40, 41]),"
                + " cel.bind(@r39, size([39, 40]), cel.bind(@r38, size([38, 39]), cel.bind(@r37,"
                + " size([37, 38]), cel.bind(@r36, size([36, 37]), cel.bind(@r35, size([35, 36]),"
                + " cel.bind(@r34, size([34, 35]), cel.bind(@r33, size([33, 34]), cel.bind(@r32,"
                + " size([32, 33]), cel.bind(@r31, size([31, 32]), cel.bind(@r30, size([30, 31]),"
                + " cel.bind(@r29, size([29, 30]), cel.bind(@r28, size([28, 29]), cel.bind(@r27,"
                + " size([27, 28]), cel.bind(@r26, size([26, 27]), cel.bind(@r25, size([25, 26]),"
                + " cel.bind(@r24, size([24, 25]), cel.bind(@r23, size([23, 24]), cel.bind(@r22,"
                + " size([22, 23]), cel.bind(@r21, size([21, 22]), cel.bind(@r20, size([20, 21]),"
                + " cel.bind(@r19, size([19, 20]), cel.bind(@r18, size([18, 19]), cel.bind(@r17,"
                + " size([17, 18]), cel.bind(@r16, size([16, 17]), cel.bind(@r15, size([15, 16]),"
                + " cel.bind(@r14, size([14, 15]), cel.bind(@r13, size([13, 14]), cel.bind(@r12,"
                + " size([12, 13]), cel.bind(@r11, size([11, 12]), cel.bind(@r10, size([10, 11]),"
                + " cel.bind(@r9, size([9, 10]), cel.bind(@r8, size([8, 9]), cel.bind(@r7, size([7,"
                + " 8]), cel.bind(@r6, size([6, 7]), cel.bind(@r5, size([5, 6]), cel.bind(@r4,"
                + " size([4, 5]), cel.bind(@r3, size([3, 4]), cel.bind(@r2, size([2, 3]),"
                + " cel.bind(@r1, size([1, 2]), cel.bind(@r0, size([0, 1]), @r0 + @r0) + @r1 + @r1)"
                + " + @r2 + @r2) + @r3 + @r3) + @r4 + @r4) + @r5 + @r5) + @r6 + @r6) + @r7 + @r7) +"
                + " @r8 + @r8) + @r9 + @r9) + @r10 + @r10) + @r11 + @r11) + @r12 + @r12) + @r13 +"
                + " @r13) + @r14 + @r14) + @r15 + @r15) + @r16 + @r16) + @r17 + @r17) + @r18 +"
                + " @r18) + @r19 + @r19) + @r20 + @r20) + @r21 + @r21) + @r22 + @r22) + @r23 +"
                + " @r23) + @r24 + @r24) + @r25 + @r25) + @r26 + @r26) + @r27 + @r27) + @r28 +"
                + " @r28) + @r29 + @r29) + @r30 + @r30) + @r31 + @r31) + @r32 + @r32) + @r33 +"
                + " @r33) + @r34 + @r34) + @r35 + @r35) + @r36 + @r36) + @r37 + @r37) + @r38 +"
                + " @r38) + @r39 + @r39) + @r40 + @r40) + @r41 + @r41) + @r42 + @r42) + @r43 +"
                + " @r43) + @r44 + @r44) + @r45 + @r45) + @r46 + @r46) + @r47 + @r47) + @r48 +"
                + " @r48) + @r49 + @r49)");
    assertThat(CEL.createProgram(optimizedAst).eval()).isEqualTo(200L);
  }

  @Test
  public void cse_largeNestedMacro() throws Exception {
    StringBuilder sb = new StringBuilder();
    sb.append("size([1,2,3]");
    int limit = 8;
    for (int i = 0; i < limit; i++) {
      sb.append(".map(i, [1, 2, 3]");
    }
    for (int i = 0; i < limit; i++) {
      sb.append(")");
    }
    sb.append(")");
    String nestedMapCallExpr = sb.toString(); // size([1,2,3].map(i, [1,2,3].map(i, [1,2,3].map(...
    // Add this large macro call 8 times
    for (int i = 0; i < limit; i++) {
      sb.append("+");
      sb.append(nestedMapCallExpr);
    }
    CelAbstractSyntaxTree ast = CEL.compile(sb.toString()).getAst();

    CelAbstractSyntaxTree optimizedAst = CEL_OPTIMIZER.optimize(ast);

    assertThat(CEL_UNPARSER.unparse(optimizedAst))
        .isEqualTo(
            "cel.bind(@r0, [1, 2, 3], cel.bind(@r1, size(@r0.map(@c0, @r0.map(@c1, @r0.map(@c2, "
                + "@r0.map(@c3, @r0.map(@c4, @r0.map(@c5, @r0.map(@c6, @r0.map(@c7, @r0))))))))), "
                + "@r1 + @r1 + @r1 + @r1 + @r1 + @r1 + @r1 + @r1 + @r1))");
    assertThat(CEL.createProgram(optimizedAst).eval()).isEqualTo(27);
  }

  @Test
  public void cse_applyConstFoldingAfter() throws Exception {
    CelAbstractSyntaxTree ast =
        CEL.compile("size([1+1+1]) + size([1+1+1]) + size([1,1+1+1]) + size([1,1+1+1]) + x")
            .getAst();
    CelOptimizer optimizer =
        CelOptimizerFactory.standardCelOptimizerBuilder(CEL)
            .addAstOptimizers(
                SubexpressionOptimizer.newInstance(
                    SubexpressionOptimizerOptions.newBuilder().populateMacroCalls(true).build()),
                ConstantFoldingOptimizer.getInstance())
            .build();

    CelAbstractSyntaxTree optimizedAst = optimizer.optimize(ast);

    assertThat(optimizedAst.getExpr())
        .isEqualTo(
            CelExpr.ofCallExpr(
                1L,
                Optional.empty(),
                Operator.ADD.getFunction(),
                ImmutableList.of(
                    CelExpr.ofConstantExpr(2L, CelConstant.ofValue(6L)),
                    CelExpr.ofIdentExpr(3L, "x"))));
    assertThat(CEL_UNPARSER.unparse(optimizedAst)).isEqualTo("6 + x");
  }

  @Test
  public void iterationLimitReached_throws() throws Exception {
    StringBuilder largeExprBuilder = new StringBuilder();
    int iterationLimit = 100;
    for (int i = 0; i < iterationLimit; i++) {
      largeExprBuilder.append("[1,2]");
      if (i < iterationLimit - 1) {
        largeExprBuilder.append("+");
      }
    }
    CelAbstractSyntaxTree ast = CEL.compile(largeExprBuilder.toString()).getAst();

    CelOptimizationException e =
        assertThrows(
            CelOptimizationException.class,
            () ->
                CelOptimizerFactory.standardCelOptimizerBuilder(CEL)
                    .addAstOptimizers(
                        SubexpressionOptimizer.newInstance(
                            SubexpressionOptimizerOptions.newBuilder()
                                .iterationLimit(iterationLimit)
                                .build()))
                    .build()
                    .optimize(ast));
    assertThat(e).hasMessageThat().isEqualTo("Optimization failure: Max iteration count reached.");
  }
}<|MERGE_RESOLUTION|>--- conflicted
+++ resolved
@@ -56,7 +56,7 @@
   private static final Cel CEL = newCelBuilder().build();
 
   private static final CelOptimizer CEL_OPTIMIZER =
-      CelOptimizerFactory.standardCelOptimizerBuilder(CEL)
+      CelOptimizerFactory.standardCelOptimizerBuilder(SubexpressionOptimizerTest::newCelBuilder)
           .addAstOptimizers(
               SubexpressionOptimizer.newInstance(
                   SubexpressionOptimizerOptions.newBuilder().populateMacroCalls(true).build()))
@@ -86,14 +86,7 @@
         .setContainer("dev.cel.testing.testdata.proto3")
         .setStandardMacros(CelStandardMacro.STANDARD_MACROS)
         .setOptions(
-<<<<<<< HEAD
             CelOptions.current().enableTimestampEpoch(true).populateMacroCalls(true).build())
-=======
-            CelOptions.current()
-                .enableTimestampEpoch(true)
-                .populateMacroCalls(true)
-                .build())
->>>>>>> dc15d884
         .addCompilerLibraries(CelOptionalLibrary.INSTANCE, CelExtensions.bindings())
         .addRuntimeLibraries(CelOptionalLibrary.INSTANCE)
         .addFunctionDeclarations(
@@ -210,18 +203,18 @@
   }
 
   private enum CseTestCase {
-    SIZE_1("size([1,2]) + size([1,2]) + 1 == 5", "cel.bind(@r0, size([1, 2]), @r0 + @r0) + 1 == 5"),
+    SIZE_1("size([1,2]) + size([1,2]) + 1 == 5", "cel.bind(@r0, size([1, 2]), @r0 + @r0) + 1 == 5", "cel.@block([size([1, 2])], @index0 + @index0 + 1 == 5)"),
     SIZE_2(
         "2 + size([1,2]) + size([1,2]) + 1 == 7",
-        "cel.bind(@r0, size([1, 2]), 2 + @r0 + @r0) + 1 == 7"),
+        "cel.bind(@r0, size([1, 2]), 2 + @r0 + @r0) + 1 == 7", "cel.@block([size([1, 2])], 2 + @index0 + @index0 + 1 == 7)"),
     SIZE_3(
         "size([0]) + size([0]) + size([1,2]) + size([1,2]) == 6",
-        "cel.bind(@r1, size([1, 2]), cel.bind(@r0, size([0]), @r0 + @r0) + @r1 + @r1) == 6"),
+        "cel.bind(@r1, size([1, 2]), cel.bind(@r0, size([0]), @r0 + @r0) + @r1 + @r1) == 6", "cel.@block([size([0]), size([1, 2])], @index0 + @index0 + @index1 + @index1 == 6)"),
     SIZE_4(
         "5 + size([0]) + size([0]) + size([1,2]) + size([1,2]) + "
             + "size([1,2,3]) + size([1,2,3]) == 17",
         "cel.bind(@r2, size([1, 2, 3]), cel.bind(@r1, size([1, 2]), cel.bind(@r0, size([0]), 5 +"
-            + " @r0 + @r0) + @r1 + @r1) + @r2 + @r2) == 17"),
+            + " @r0 + @r0) + @r1 + @r1) + @r2 + @r2) == 17", "cel.@block([size([0]), size([1, 2]), size([1, 2, 3])], 5 + @index0 + @index0 + @index1 + @index1 + @index2 + @index2 == 17)"),
     /**
      * Unparsed form is:
      *
@@ -254,10 +247,10 @@
             + "cel.bind(@r2, timestamp(int(timestamp(200))).getFullYear(), "
             + "cel.bind(@r1, timestamp(int(timestamp(50))), "
             + "@r0 + @r3.getFullYear() + @r1.getFullYear() + "
-            + "@r0 + @r1.getSeconds()) + @r2 + @r2) + @r3.getMinutes()) + @r0) == 13934"),
+            + "@r0 + @r1.getSeconds()) + @r2 + @r2) + @r3.getMinutes()) + @r0) == 13934", "cel.@block([timestamp(int(timestamp(1000000000))).getFullYear(), timestamp(int(timestamp(50))), timestamp(int(timestamp(200))).getFullYear(), timestamp(int(timestamp(75)))], @index0 + @index3.getFullYear() + @index1.getFullYear() + @index0 + @index1.getSeconds() + @index2 + @index2 + @index3.getMinutes() + @index0 == 13934)"),
     MAP_INDEX(
         "{\"a\": 2}[\"a\"] + {\"a\": 2}[\"a\"] * {\"a\": 2}[\"a\"] == 6",
-        "cel.bind(@r0, {\"a\": 2}[\"a\"], @r0 + @r0 * @r0) == 6"),
+        "cel.bind(@r0, {\"a\": 2}[\"a\"], @r0 + @r0 * @r0) == 6", ""),
     /**
      * Input map is:
      *
@@ -277,84 +270,84 @@
     NESTED_MAP_CONSTRUCTION(
         "size({'a': {'b': 1}, 'c': {'b': 1}, 'd': {'e': {'b': 1}}, 'e': {'e': {'b': 1}}}) == 4",
         "size(cel.bind(@r0, {\"b\": 1}, cel.bind(@r1, {\"e\": @r0}, {\"a\": @r0, \"c\": @r0, \"d\":"
-            + " @r1, \"e\": @r1}))) == 4"),
+            + " @r1, \"e\": @r1}))) == 4", "cel.@block([{\"b\": 1}, {\"e\": @index0}], size({\"a\": @index0, \"c\": @index0, \"d\": @index1, \"e\": @index1}) == 4)"),
     NESTED_LIST_CONSTRUCTION(
         "size([1, [1,2,3,4], 2, [1,2,3,4], 5, [1,2,3,4], 7, [[1,2], [1,2,3,4]], [1,2]]) == 9",
         "size(cel.bind(@r0, [1, 2, 3, 4], "
-            + "cel.bind(@r1, [1, 2], [1, @r0, 2, @r0, 5, @r0, 7, [@r1, @r0], @r1]))) == 9"),
+            + "cel.bind(@r1, [1, 2], [1, @r0, 2, @r0, 5, @r0, 7, [@r1, @r0], @r1]))) == 9", "cel.@block([[1, 2, 3, 4], [1, 2]], size([1, @index0, 2, @index0, 5, @index0, 7, [@index1, @index0], @index1]) == 9)"),
     SELECT(
         "msg.single_int64 + msg.single_int64 == 6",
-        "cel.bind(@r0, msg.single_int64, @r0 + @r0) == 6"),
+        "cel.bind(@r0, msg.single_int64, @r0 + @r0) == 6", "cel.@block([msg.single_int64], @index0 + @index0 == 6)"),
     SELECT_NESTED(
         "msg.oneof_type.payload.single_int64 + msg.oneof_type.payload.single_int32 + "
             + "msg.oneof_type.payload.single_int64 + "
             + "msg.single_int64 + msg.oneof_type.payload.oneof_type.payload.single_int64 == 31",
         "cel.bind(@r0, msg.oneof_type.payload, "
             + "cel.bind(@r1, @r0.single_int64, @r1 + @r0.single_int32 + @r1) + "
-            + "msg.single_int64 + @r0.oneof_type.payload.single_int64) == 31"),
+            + "msg.single_int64 + @r0.oneof_type.payload.single_int64) == 31", "cel.@block([msg.oneof_type.payload, @index0.single_int64], @index1 + @index0.single_int32 + @index1 + msg.single_int64 + @index0.oneof_type.payload.single_int64 == 31)"),
     SELECT_NESTED_MESSAGE_MAP_INDEX_1(
         "msg.oneof_type.payload.map_int32_int64[1] + "
             + "msg.oneof_type.payload.map_int32_int64[1] + "
             + "msg.oneof_type.payload.map_int32_int64[1] == 15",
-        "cel.bind(@r0, msg.oneof_type.payload.map_int32_int64[1], @r0 + @r0 + @r0) == 15"),
+        "cel.bind(@r0, msg.oneof_type.payload.map_int32_int64[1], @r0 + @r0 + @r0) == 15", "cel.@block([msg.oneof_type.payload.map_int32_int64[1]], @index0 + @index0 + @index0 == 15)"),
     SELECT_NESTED_MESSAGE_MAP_INDEX_2(
         "msg.oneof_type.payload.map_int32_int64[0] + "
             + "msg.oneof_type.payload.map_int32_int64[1] + "
             + "msg.oneof_type.payload.map_int32_int64[2] == 8",
-        "cel.bind(@r0, msg.oneof_type.payload.map_int32_int64, @r0[0] + @r0[1] + @r0[2]) == 8"),
+        "cel.bind(@r0, msg.oneof_type.payload.map_int32_int64, @r0[0] + @r0[1] + @r0[2]) == 8", "cel.@block([msg.oneof_type.payload.map_int32_int64], @index0[0] + @index0[1] + @index0[2] == 8)"),
     TERNARY(
         "(msg.single_int64 > 0 ? msg.single_int64 : 0) == 3",
-        "cel.bind(@r0, msg.single_int64, (@r0 > 0) ? @r0 : 0) == 3"),
+        "cel.bind(@r0, msg.single_int64, (@r0 > 0) ? @r0 : 0) == 3", "cel.@block([msg.single_int64], ((@index0 > 0) ? @index0 : 0) == 3)"),
     TERNARY_BIND_RHS_ONLY(
         "false ? false : (msg.single_int64) + ((msg.single_int64 + 1) * 2) == 11",
-        "false ? false : (cel.bind(@r0, msg.single_int64, @r0 + (@r0 + 1) * 2) == 11)"),
+        "false ? false : (cel.bind(@r0, msg.single_int64, @r0 + (@r0 + 1) * 2) == 11)", "cel.@block([msg.single_int64], false ? false : (@index0 + (@index0 + 1) * 2 == 11))"),
     NESTED_TERNARY(
         "(msg.single_int64 > 0 ? (msg.single_int32 > 0 ? "
             + "msg.single_int64 + msg.single_int32 : 0) : 0) == 8",
         "cel.bind(@r0, msg.single_int64, (@r0 > 0) ? "
-            + "cel.bind(@r1, msg.single_int32, (@r1 > 0) ? (@r0 + @r1) : 0) : 0) == 8"),
+            + "cel.bind(@r1, msg.single_int32, (@r1 > 0) ? (@r0 + @r1) : 0) : 0) == 8", "cel.@block([msg.single_int64, msg.single_int32], ((@index0 > 0) ? ((@index1 > 0) ? (@index0 + @index1) : 0) : 0) == 8)"),
     MULTIPLE_MACROS(
         // Note that all of these have different iteration variables, but they are still logically
         // the same.
         "size([[1].exists(i, i > 0)]) + size([[1].exists(j, j > 0)]) + "
             + "size([[2].exists(k, k > 1)]) + size([[2].exists(l, l > 1)]) == 4",
         "cel.bind(@r1, size([[2].exists(@c0, @c0 > 1)]), "
-            + "cel.bind(@r0, size([[1].exists(@c0, @c0 > 0)]), @r0 + @r0) + @r1 + @r1) == 4"),
+            + "cel.bind(@r0, size([[1].exists(@c0, @c0 > 0)]), @r0 + @r0) + @r1 + @r1) == 4", ""),
     NESTED_MACROS(
         "[1,2,3].map(i, [1, 2, 3].map(i, i + 1)) == [[2, 3, 4], [2, 3, 4], [2, 3, 4]]",
         "cel.bind(@r0, [1, 2, 3], @r0.map(@c0, @r0.map(@c1, @c1 + 1))) == "
-            + "cel.bind(@r1, [2, 3, 4], [@r1, @r1, @r1])"),
+            + "cel.bind(@r1, [2, 3, 4], [@r1, @r1, @r1])", ""),
     INCLUSION_LIST(
         "1 in [1,2,3] && 2 in [1,2,3] && 3 in [3, [1,2,3]] && 1 in [1,2,3]",
         "cel.bind(@r0, [1, 2, 3], cel.bind(@r1, 1 in @r0, @r1 && 2 in @r0 && 3 in [3, @r0] &&"
-            + " @r1))"),
+            + " @r1))", "cel.@block([[1, 2, 3], 1 in @index0], @index1 && 2 in @index0 && 3 in [3, @index0] && @index1)"),
     INCLUSION_MAP(
         "2 in {'a': 1, 2: {true: false}, 3: {true: false}}",
-        "2 in cel.bind(@r0, {true: false}, {\"a\": 1, 2: @r0, 3: @r0})"),
+        "2 in cel.bind(@r0, {true: false}, {\"a\": 1, 2: @r0, 3: @r0})", "cel.@block([{true: false}], 2 in {\"a\": 1, 2: @index0, 3: @index0})"),
     MACRO_SHADOWED_VARIABLE(
         "[x - 1 > 3 ? x - 1 : 5].exists(x, x - 1 > 3) || x - 1 > 3",
         "cel.bind(@r0, x - 1, cel.bind(@r1, @r0 > 3, [@r1 ? @r0 : 5].exists(@c0, @c0 - 1 > 3) ||"
-            + " @r1))"),
+            + " @r1))", ""),
     MACRO_SHADOWED_VARIABLE_2(
         "size([\"foo\", \"bar\"].map(x, [x + x, x + x]).map(x, [x + x, x + x])) == 2",
         "size([\"foo\", \"bar\"].map(@c1, cel.bind(@r0, @c1 + @c1, [@r0, @r0]))"
-            + ".map(@c0, cel.bind(@r1, @c0 + @c0, [@r1, @r1]))) == 2"),
+            + ".map(@c0, cel.bind(@r1, @c0 + @c0, [@r1, @r1]))) == 2", ""),
     PRESENCE_TEST(
         "has({'a': true}.a) && {'a':true}['a']",
-        "cel.bind(@r0, {\"a\": true}, has(@r0.a) && @r0[\"a\"])"),
+        "cel.bind(@r0, {\"a\": true}, has(@r0.a) && @r0[\"a\"])", "cel.@block([{\"a\": true}], has(@index0.a) && @index0[\"a\"])"),
     PRESENCE_TEST_WITH_TERNARY(
         "(has(msg.oneof_type.payload) ? msg.oneof_type.payload.single_int64 : 0) == 10",
-        "cel.bind(@r0, msg.oneof_type, has(@r0.payload) ? @r0.payload.single_int64 : 0) == 10"),
+        "cel.bind(@r0, msg.oneof_type, has(@r0.payload) ? @r0.payload.single_int64 : 0) == 10", "cel.@block([msg.oneof_type], (has(@index0.payload) ? @index0.payload.single_int64 : 0) == 10)"),
     PRESENCE_TEST_WITH_TERNARY_2(
         "(has(msg.oneof_type.payload) ? msg.oneof_type.payload.single_int64 :"
             + " msg.oneof_type.payload.single_int64 * 0) == 10",
         "cel.bind(@r0, msg.oneof_type, cel.bind(@r1, @r0.payload.single_int64, has(@r0.payload) ?"
-            + " @r1 : (@r1 * 0))) == 10"),
+            + " @r1 : (@r1 * 0))) == 10", "cel.@block([msg.oneof_type, @index0.payload.single_int64], (has(@index0.payload) ? @index1 : (@index1 * 0)) == 10)"),
     PRESENCE_TEST_WITH_TERNARY_3(
         "(has(msg.oneof_type.payload.single_int64) ? msg.oneof_type.payload.single_int64 :"
             + " msg.oneof_type.payload.single_int64 * 0) == 10",
         "cel.bind(@r0, msg.oneof_type.payload, cel.bind(@r1, @r0.single_int64,"
-            + " has(@r0.single_int64) ? @r1 : (@r1 * 0))) == 10"),
+            + " has(@r0.single_int64) ? @r1 : (@r1 * 0))) == 10", "cel.@block([msg.oneof_type.payload, @index0.single_int64], (has(@index0.single_int64) ? @index1 : (@index1 * 0)) == 10)"),
     /**
      * Input:
      *
@@ -401,32 +394,34 @@
         "cel.bind(@r0, msg.oneof_type, cel.bind(@r1, @r0.payload, (has(msg.oneof_type) &&"
             + " has(@r0.payload) && has(@r1.single_int64)) ? cel.bind(@r2, @r1.map_string_string,"
             + " (has(@r1.map_string_string) && has(@r2.key)) ? (@r2.key == \"A\") : false) :"
-            + " false))"),
+            + " false))", "cel.@block([msg.oneof_type, @index0.payload, @index1.map_string_string], (has(msg.oneof_type) && has(@index0.payload) && has(@index1.single_int64)) ? ((has(@index1.map_string_string) && has(@index2.key)) ? (@index2.key == \"A\") : false) : false)"),
     OPTIONAL_LIST(
         "[10, ?optional.none(), [?optional.none(), ?opt_x], [?optional.none(), ?opt_x]] == [10,"
             + " [5], [5]]",
         "cel.bind(@r0, [?optional.none(), ?opt_x], [10, ?optional.none(), @r0, @r0]) =="
-            + " cel.bind(@r1, [5], [10, @r1, @r1])"),
+            + " cel.bind(@r1, [5], [10, @r1, @r1])", "cel.@block([[?optional.none(), ?opt_x], [5]], [10, ?optional.none(), @index0, @index0] == [10, @index1, @index1])"),
     OPTIONAL_MAP(
         "{?'hello': optional.of('hello')}['hello'] + {?'hello': optional.of('hello')}['hello'] =="
             + " 'hellohello'",
         "cel.bind(@r0, {?\"hello\": optional.of(\"hello\")}[\"hello\"], @r0 + @r0) =="
-            + " \"hellohello\""),
+            + " \"hellohello\"", "cel.@block([{?\"hello\": optional.of(\"hello\")}[\"hello\"]], @index0 + @index0 == \"hellohello\")"),
     OPTIONAL_MESSAGE(
         "TestAllTypes{?single_int64: optional.ofNonZeroValue(1), ?single_int32:"
             + " optional.of(4)}.single_int32 + TestAllTypes{?single_int64:"
             + " optional.ofNonZeroValue(1), ?single_int32: optional.of(4)}.single_int64 == 5",
         "cel.bind(@r0, TestAllTypes{"
             + "?single_int64: optional.ofNonZeroValue(1), ?single_int32: optional.of(4)}, "
-            + "@r0.single_int32 + @r0.single_int64) == 5"),
+            + "@r0.single_int32 + @r0.single_int64) == 5", "el.@block([TestAllTypes{?single_int64: optional.ofNonZeroValue(1), ?single_int32: optional.of(4)}], @index0.single_int32 + @index0.single_int64 == 5)"),
     ;
 
     private final String source;
-    private final String unparsed;
-
-    CseTestCase(String source, String unparsed) {
+    private final String unparsedBind;
+    private final String unparsedBlock;
+
+    CseTestCase(String source, String unparsedBind, String unparsedBlock) {
       this.source = source;
-      this.unparsed = unparsed;
+      this.unparsedBind = unparsedBind;
+      this.unparsedBlock = unparsedBlock;
     }
   }
 
@@ -443,27 +438,63 @@
                     ImmutableMap.of(
                         "msg", TEST_ALL_TYPES_INPUT, "x", 5L, "opt_x", Optional.of(5L))))
         .isEqualTo(true);
-    assertThat(CEL_UNPARSER.unparse(optimizedAst)).isEqualTo(testCase.unparsed);
+    assertThat(CEL_UNPARSER.unparse(optimizedAst)).isEqualTo(testCase.unparsedBind);
+  }
+
+  @Test
+  public void cse_withCelBlock_macroMapPopulated(@TestParameter CseTestCase testCase)
+      throws Exception {
+    CelOptimizer celOptimizer = CelOptimizerFactory.standardCelOptimizerBuilder(SubexpressionOptimizerTest::newCelBuilder)
+        .addAstOptimizers(
+            SubexpressionOptimizer.newInstance(
+                SubexpressionOptimizerOptions.newBuilder().populateMacroCalls(true).enableCelBlock(true).build()))
+        .build();
+    CelAbstractSyntaxTree ast = CEL.compile(testCase.source).getAst();
+
+    CelAbstractSyntaxTree optimizedAst = celOptimizer.optimize(ast);
+
+    assertThat(
+        CEL.createProgram(optimizedAst)
+            .eval(
+                ImmutableMap.of(
+                    "msg", TEST_ALL_TYPES_INPUT, "x", 5L, "opt_x", Optional.of(5L))))
+        .isEqualTo(true);
+    assertThat(CEL_UNPARSER.unparse(optimizedAst)).isEqualTo(testCase.unparsedBlock);
+  }
+
+  @Test
+  public void cse_withCelBlock_macroMapUnpopulted(@TestParameter CseTestCase testCase)
+      throws Exception {
+    CelAbstractSyntaxTree ast = CEL.compile(testCase.source).getAst();
+
+    CelAbstractSyntaxTree optimizedAst = CEL_OPTIMIZER.optimize(ast);
+
+    assertThat(
+        CEL.createProgram(optimizedAst)
+            .eval(
+                ImmutableMap.of(
+                    "msg", TEST_ALL_TYPES_INPUT, "x", 5L, "opt_x", Optional.of(5L))))
+        .isEqualTo(true);
+    assertThat(CEL_UNPARSER.unparse(optimizedAst)).isEqualTo(testCase.unparsedBind);
   }
 
   @Test
   public void cse_withoutMacroMap_success(@TestParameter CseTestCase testCase) throws Exception {
-    Cel celWithoutMacroMap =
+    CelBuilder celWithoutMacroMap =
         newCelBuilder()
             .setOptions(
-                CelOptions.current().populateMacroCalls(false).enableTimestampEpoch(true).build())
-            .build();
-    CelAbstractSyntaxTree ast = celWithoutMacroMap.compile(testCase.source).getAst();
+                CelOptions.current().populateMacroCalls(false).enableTimestampEpoch(true).build());
+    CelAbstractSyntaxTree ast = celWithoutMacroMap.build().compile(testCase.source).getAst();
 
     CelAbstractSyntaxTree optimizedAst =
-        CelOptimizerFactory.standardCelOptimizerBuilder(celWithoutMacroMap)
+        CelOptimizerFactory.standardCelOptimizerBuilder(() -> celWithoutMacroMap)
             .addAstOptimizers(SubexpressionOptimizer.getInstance())
             .build()
             .optimize(ast);
 
     assertThat(optimizedAst.getSource().getMacroCalls()).isEmpty();
     assertThat(
-            celWithoutMacroMap
+            celWithoutMacroMap.build()
                 .createProgram(optimizedAst)
                 .eval(
                     ImmutableMap.of(
@@ -619,7 +650,7 @@
         CEL.compile("size([1+1+1]) + size([1+1+1]) + size([1,1+1+1]) + size([1,1+1+1]) + x")
             .getAst();
     CelOptimizer optimizer =
-        CelOptimizerFactory.standardCelOptimizerBuilder(CEL)
+        CelOptimizerFactory.standardCelOptimizerBuilder(SubexpressionOptimizerTest::newCelBuilder)
             .addAstOptimizers(
                 SubexpressionOptimizer.newInstance(
                     SubexpressionOptimizerOptions.newBuilder().populateMacroCalls(true).build()),
@@ -656,7 +687,7 @@
         assertThrows(
             CelOptimizationException.class,
             () ->
-                CelOptimizerFactory.standardCelOptimizerBuilder(CEL)
+                CelOptimizerFactory.standardCelOptimizerBuilder(SubexpressionOptimizerTest::newCelBuilder)
                     .addAstOptimizers(
                         SubexpressionOptimizer.newInstance(
                             SubexpressionOptimizerOptions.newBuilder()
@@ -666,4 +697,15 @@
                     .optimize(ast));
     assertThat(e).hasMessageThat().isEqualTo("Optimization failure: Max iteration count reached.");
   }
+
+  @Test
+  public void smokeTest() throws Exception {
+    // CelAbstractSyntaxTree ast = CEL.compile("size([0]) + size([0]) + size([1,2]) + size([1,2])").getAst();
+    CelAbstractSyntaxTree ast = CEL.compile("size([1,2]) + size([1,2]) + 1 == 5").getAst();
+    ast = CEL.check(ast).getAst();
+
+    CelAbstractSyntaxTree optimizedAst = CEL_OPTIMIZER.optimize(ast);
+
+    assertThat(CEL.createProgram(optimizedAst).eval()).isEqualTo(6);
+  }
 }